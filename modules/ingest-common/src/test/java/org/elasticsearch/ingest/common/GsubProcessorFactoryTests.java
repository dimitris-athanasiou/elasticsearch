--- conflicted
+++ resolved
@@ -37,12 +37,7 @@
         config.put("pattern", "\\.");
         config.put("replacement", "-");
         String processorTag = randomAsciiOfLength(10);
-<<<<<<< HEAD
-        config.put(AbstractProcessorFactory.TAG_KEY, processorTag);
-        GsubProcessor gsubProcessor = factory.create(null, config);
-=======
-        GsubProcessor gsubProcessor = factory.create(processorTag, config);
->>>>>>> d24cc65c
+        GsubProcessor gsubProcessor = factory.create(null, processorTag, config);
         assertThat(gsubProcessor.getTag(), equalTo(processorTag));
         assertThat(gsubProcessor.getField(), equalTo("field1"));
         assertThat(gsubProcessor.getPattern().toString(), equalTo("\\."));
@@ -55,7 +50,7 @@
         config.put("pattern", "\\.");
         config.put("replacement", "-");
         try {
-            factory.create(null, config);
+            factory.create(null, null, config);
             fail("factory create should have failed");
         } catch(ElasticsearchParseException e) {
             assertThat(e.getMessage(), equalTo("[field] required property is missing"));
@@ -68,7 +63,7 @@
         config.put("field", "field1");
         config.put("replacement", "-");
         try {
-            factory.create(null, config);
+            factory.create(null, null, config);
             fail("factory create should have failed");
         } catch(ElasticsearchParseException e) {
             assertThat(e.getMessage(), equalTo("[pattern] required property is missing"));
@@ -81,7 +76,7 @@
         config.put("field", "field1");
         config.put("pattern", "\\.");
         try {
-            factory.create(null, config);
+            factory.create(null, null, config);
             fail("factory create should have failed");
         } catch(ElasticsearchParseException e) {
             assertThat(e.getMessage(), equalTo("[replacement] required property is missing"));
@@ -95,7 +90,7 @@
         config.put("pattern", "[");
         config.put("replacement", "-");
         try {
-            factory.create(null, config);
+            factory.create(null, null, config);
             fail("factory create should have failed");
         } catch(ElasticsearchParseException e) {
             assertThat(e.getMessage(), containsString("[pattern] Invalid regex pattern. Unclosed character class"));
