/*
 * Copyright Elasticsearch B.V. and/or licensed to Elasticsearch B.V. under one
 * or more contributor license agreements. Licensed under the Elastic License;
 * you may not use this file except in compliance with the Elastic License.
 */
package org.elasticsearch.xpack.core;

import org.elasticsearch.Version;
import org.elasticsearch.action.Action;
import org.elasticsearch.action.ActionResponse;
import org.elasticsearch.cluster.ClusterState;
import org.elasticsearch.cluster.NamedDiff;
import org.elasticsearch.cluster.metadata.MetaData;
import org.elasticsearch.common.ParseField;
import org.elasticsearch.common.io.stream.NamedWriteableRegistry;
import org.elasticsearch.common.network.NetworkService;
import org.elasticsearch.common.settings.Setting;
import org.elasticsearch.common.settings.Settings;
import org.elasticsearch.common.util.PageCacheRecycler;
import org.elasticsearch.common.xcontent.NamedXContentRegistry;
import org.elasticsearch.indices.breaker.CircuitBreakerService;
import org.elasticsearch.license.DeleteLicenseAction;
import org.elasticsearch.license.GetBasicStatusAction;
import org.elasticsearch.license.GetLicenseAction;
import org.elasticsearch.license.GetTrialStatusAction;
import org.elasticsearch.license.LicenseService;
import org.elasticsearch.license.LicensesMetaData;
import org.elasticsearch.license.PostStartBasicAction;
import org.elasticsearch.license.PostStartTrialAction;
import org.elasticsearch.license.PutLicenseAction;
import org.elasticsearch.persistent.PersistentTaskParams;
import org.elasticsearch.persistent.PersistentTaskState;
import org.elasticsearch.plugins.ActionPlugin;
import org.elasticsearch.plugins.NetworkPlugin;
import org.elasticsearch.plugins.Plugin;
import org.elasticsearch.tasks.Task;
import org.elasticsearch.threadpool.ThreadPool;
import org.elasticsearch.transport.Transport;
import org.elasticsearch.xpack.core.action.TransportFreezeIndexAction;
import org.elasticsearch.xpack.core.action.XPackInfoAction;
import org.elasticsearch.xpack.core.action.XPackUsageAction;
import org.elasticsearch.xpack.core.beats.BeatsFeatureSetUsage;
import org.elasticsearch.xpack.core.ccr.AutoFollowMetadata;
import org.elasticsearch.xpack.core.ccr.CCRFeatureSet;
import org.elasticsearch.xpack.core.deprecation.DeprecationInfoAction;
import org.elasticsearch.xpack.core.graph.GraphFeatureSetUsage;
import org.elasticsearch.xpack.core.graph.action.GraphExploreAction;
import org.elasticsearch.xpack.core.indexlifecycle.AllocateAction;
import org.elasticsearch.xpack.core.indexlifecycle.DeleteAction;
import org.elasticsearch.xpack.core.indexlifecycle.ForceMergeAction;
import org.elasticsearch.xpack.core.indexlifecycle.FreezeAction;
import org.elasticsearch.xpack.core.indexlifecycle.IndexLifecycleFeatureSetUsage;
import org.elasticsearch.xpack.core.indexlifecycle.IndexLifecycleMetadata;
import org.elasticsearch.xpack.core.indexlifecycle.LifecycleAction;
import org.elasticsearch.xpack.core.indexlifecycle.LifecycleType;
import org.elasticsearch.xpack.core.indexlifecycle.SetPriorityAction;
import org.elasticsearch.xpack.core.indexlifecycle.ReadOnlyAction;
import org.elasticsearch.xpack.core.indexlifecycle.RolloverAction;
import org.elasticsearch.xpack.core.indexlifecycle.ShrinkAction;
import org.elasticsearch.xpack.core.indexlifecycle.TimeseriesLifecycleType;
import org.elasticsearch.xpack.core.indexlifecycle.UnfollowAction;
import org.elasticsearch.xpack.core.indexlifecycle.action.DeleteLifecycleAction;
import org.elasticsearch.xpack.core.indexlifecycle.action.ExplainLifecycleAction;
import org.elasticsearch.xpack.core.indexlifecycle.action.GetLifecycleAction;
import org.elasticsearch.xpack.core.indexlifecycle.action.MoveToStepAction;
import org.elasticsearch.xpack.core.indexlifecycle.action.PutLifecycleAction;
import org.elasticsearch.xpack.core.indexlifecycle.action.RemoveIndexLifecyclePolicyAction;
import org.elasticsearch.xpack.core.indexlifecycle.action.RetryAction;
import org.elasticsearch.xpack.core.logstash.LogstashFeatureSetUsage;
import org.elasticsearch.xpack.core.ml.MachineLearningFeatureSetUsage;
import org.elasticsearch.xpack.core.ml.MlMetadata;
import org.elasticsearch.xpack.core.ml.MlTasks;
import org.elasticsearch.xpack.core.ml.action.CloseJobAction;
import org.elasticsearch.xpack.core.ml.action.DeleteCalendarAction;
import org.elasticsearch.xpack.core.ml.action.DeleteCalendarEventAction;
import org.elasticsearch.xpack.core.ml.action.DeleteDatafeedAction;
import org.elasticsearch.xpack.core.ml.action.DeleteExpiredDataAction;
import org.elasticsearch.xpack.core.ml.action.DeleteFilterAction;
import org.elasticsearch.xpack.core.ml.action.DeleteForecastAction;
import org.elasticsearch.xpack.core.ml.action.DeleteJobAction;
import org.elasticsearch.xpack.core.ml.action.DeleteModelSnapshotAction;
import org.elasticsearch.xpack.core.ml.action.FinalizeJobExecutionAction;
import org.elasticsearch.xpack.core.ml.action.FindFileStructureAction;
import org.elasticsearch.xpack.core.ml.action.FlushJobAction;
import org.elasticsearch.xpack.core.ml.action.ForecastJobAction;
import org.elasticsearch.xpack.core.ml.action.GetBucketsAction;
import org.elasticsearch.xpack.core.ml.action.GetCalendarEventsAction;
import org.elasticsearch.xpack.core.ml.action.GetCalendarsAction;
import org.elasticsearch.xpack.core.ml.action.GetCategoriesAction;
import org.elasticsearch.xpack.core.ml.action.GetDatafeedsAction;
import org.elasticsearch.xpack.core.ml.action.GetDatafeedsStatsAction;
import org.elasticsearch.xpack.core.ml.action.GetFiltersAction;
import org.elasticsearch.xpack.core.ml.action.GetInfluencersAction;
import org.elasticsearch.xpack.core.ml.action.GetJobsAction;
import org.elasticsearch.xpack.core.ml.action.GetJobsStatsAction;
import org.elasticsearch.xpack.core.ml.action.GetModelSnapshotsAction;
import org.elasticsearch.xpack.core.ml.action.GetOverallBucketsAction;
import org.elasticsearch.xpack.core.ml.action.GetRecordsAction;
import org.elasticsearch.xpack.core.ml.action.IsolateDatafeedAction;
import org.elasticsearch.xpack.core.ml.action.KillProcessAction;
import org.elasticsearch.xpack.core.ml.action.MlInfoAction;
import org.elasticsearch.xpack.core.ml.action.MlUpgradeAction;
import org.elasticsearch.xpack.core.ml.action.OpenJobAction;
import org.elasticsearch.xpack.core.ml.action.PersistJobAction;
import org.elasticsearch.xpack.core.ml.action.PostCalendarEventsAction;
import org.elasticsearch.xpack.core.ml.action.PostDataAction;
import org.elasticsearch.xpack.core.ml.action.PreviewDatafeedAction;
import org.elasticsearch.xpack.core.ml.action.PutCalendarAction;
import org.elasticsearch.xpack.core.ml.action.PutDatafeedAction;
import org.elasticsearch.xpack.core.ml.action.PutFilterAction;
import org.elasticsearch.xpack.core.ml.action.PutJobAction;
import org.elasticsearch.xpack.core.ml.action.RevertModelSnapshotAction;
<<<<<<< HEAD
import org.elasticsearch.xpack.core.ml.action.RunAnalyticsAction;
=======
import org.elasticsearch.xpack.core.ml.action.SetUpgradeModeAction;
>>>>>>> be381b45
import org.elasticsearch.xpack.core.ml.action.StartDatafeedAction;
import org.elasticsearch.xpack.core.ml.action.StopDatafeedAction;
import org.elasticsearch.xpack.core.ml.action.UpdateCalendarJobAction;
import org.elasticsearch.xpack.core.ml.action.UpdateDatafeedAction;
import org.elasticsearch.xpack.core.ml.action.UpdateFilterAction;
import org.elasticsearch.xpack.core.ml.action.UpdateJobAction;
import org.elasticsearch.xpack.core.ml.action.UpdateModelSnapshotAction;
import org.elasticsearch.xpack.core.ml.action.UpdateProcessAction;
import org.elasticsearch.xpack.core.ml.action.ValidateDetectorAction;
import org.elasticsearch.xpack.core.ml.action.ValidateJobConfigAction;
import org.elasticsearch.xpack.core.ml.datafeed.DatafeedState;
import org.elasticsearch.xpack.core.ml.job.config.JobTaskState;
import org.elasticsearch.xpack.core.monitoring.MonitoringFeatureSetUsage;
import org.elasticsearch.xpack.core.rollup.RollupFeatureSetUsage;
import org.elasticsearch.xpack.core.rollup.RollupField;
import org.elasticsearch.xpack.core.rollup.action.DeleteRollupJobAction;
import org.elasticsearch.xpack.core.rollup.action.GetRollupCapsAction;
import org.elasticsearch.xpack.core.rollup.action.GetRollupJobsAction;
import org.elasticsearch.xpack.core.rollup.action.PutRollupJobAction;
import org.elasticsearch.xpack.core.rollup.action.RollupSearchAction;
import org.elasticsearch.xpack.core.rollup.action.StartRollupJobAction;
import org.elasticsearch.xpack.core.rollup.action.StopRollupJobAction;
import org.elasticsearch.xpack.core.rollup.job.RollupJob;
import org.elasticsearch.xpack.core.rollup.job.RollupJobStatus;
import org.elasticsearch.xpack.core.security.SecurityFeatureSetUsage;
import org.elasticsearch.xpack.core.security.SecurityField;
import org.elasticsearch.xpack.core.security.SecuritySettings;
import org.elasticsearch.xpack.core.security.action.realm.ClearRealmCacheAction;
import org.elasticsearch.xpack.core.security.action.role.ClearRolesCacheAction;
import org.elasticsearch.xpack.core.security.action.role.DeleteRoleAction;
import org.elasticsearch.xpack.core.security.action.role.GetRolesAction;
import org.elasticsearch.xpack.core.security.action.role.PutRoleAction;
import org.elasticsearch.xpack.core.security.action.rolemapping.DeleteRoleMappingAction;
import org.elasticsearch.xpack.core.security.action.rolemapping.GetRoleMappingsAction;
import org.elasticsearch.xpack.core.security.action.rolemapping.PutRoleMappingAction;
import org.elasticsearch.xpack.core.security.action.token.CreateTokenAction;
import org.elasticsearch.xpack.core.security.action.token.InvalidateTokenAction;
import org.elasticsearch.xpack.core.security.action.token.RefreshTokenAction;
import org.elasticsearch.xpack.core.security.action.user.AuthenticateAction;
import org.elasticsearch.xpack.core.security.action.user.ChangePasswordAction;
import org.elasticsearch.xpack.core.security.action.user.DeleteUserAction;
import org.elasticsearch.xpack.core.security.action.user.GetUsersAction;
import org.elasticsearch.xpack.core.security.action.user.HasPrivilegesAction;
import org.elasticsearch.xpack.core.security.action.user.PutUserAction;
import org.elasticsearch.xpack.core.security.action.user.SetEnabledAction;
import org.elasticsearch.xpack.core.security.authc.TokenMetaData;
import org.elasticsearch.xpack.core.security.authc.support.mapper.expressiondsl.AllExpression;
import org.elasticsearch.xpack.core.security.authc.support.mapper.expressiondsl.AnyExpression;
import org.elasticsearch.xpack.core.security.authc.support.mapper.expressiondsl.ExceptExpression;
import org.elasticsearch.xpack.core.security.authc.support.mapper.expressiondsl.FieldExpression;
import org.elasticsearch.xpack.core.security.authc.support.mapper.expressiondsl.RoleMapperExpression;
import org.elasticsearch.xpack.core.security.authz.privilege.ConditionalClusterPrivilege;
import org.elasticsearch.xpack.core.security.authz.privilege.ConditionalClusterPrivileges;
import org.elasticsearch.xpack.core.security.transport.netty4.SecurityNetty4Transport;
import org.elasticsearch.xpack.core.sql.SqlFeatureSetUsage;
import org.elasticsearch.xpack.core.ssl.SSLService;
import org.elasticsearch.xpack.core.ssl.action.GetCertificateInfoAction;
import org.elasticsearch.xpack.core.upgrade.actions.IndexUpgradeAction;
import org.elasticsearch.xpack.core.upgrade.actions.IndexUpgradeInfoAction;
import org.elasticsearch.xpack.core.watcher.WatcherFeatureSetUsage;
import org.elasticsearch.xpack.core.watcher.WatcherMetaData;
import org.elasticsearch.xpack.core.watcher.transport.actions.ack.AckWatchAction;
import org.elasticsearch.xpack.core.watcher.transport.actions.activate.ActivateWatchAction;
import org.elasticsearch.xpack.core.watcher.transport.actions.delete.DeleteWatchAction;
import org.elasticsearch.xpack.core.watcher.transport.actions.execute.ExecuteWatchAction;
import org.elasticsearch.xpack.core.watcher.transport.actions.get.GetWatchAction;
import org.elasticsearch.xpack.core.watcher.transport.actions.put.PutWatchAction;
import org.elasticsearch.xpack.core.watcher.transport.actions.service.WatcherServiceAction;
import org.elasticsearch.xpack.core.watcher.transport.actions.stats.WatcherStatsAction;

import java.util.ArrayList;
import java.util.Arrays;
import java.util.Collections;
import java.util.List;
import java.util.Map;
import java.util.Optional;
import java.util.function.Supplier;

public class XPackClientPlugin extends Plugin implements ActionPlugin, NetworkPlugin {

    static Optional<String> X_PACK_FEATURE = Optional.of("x-pack");

    @Override
    protected Optional<String> getFeature() {
        return X_PACK_FEATURE;
    }

    private final Settings settings;

    public XPackClientPlugin(final Settings settings) {
        this.settings = settings;
    }

    @Override
    public List<Setting<?>> getSettings() {
        ArrayList<Setting<?>> settings = new ArrayList<>();
        // the only licensing one
        settings.add(Setting.groupSetting("license.", Setting.Property.NodeScope));

        //TODO split these settings up
        settings.addAll(XPackSettings.getAllSettings());

        settings.add(LicenseService.SELF_GENERATED_LICENSE_TYPE);

        // we add the `xpack.version` setting to all internal indices
        settings.add(Setting.simpleString("index.xpack.version", Setting.Property.IndexScope));

        return settings;
    }

    @Override
    public Settings additionalSettings() {
        return additionalSettings(settings, XPackSettings.SECURITY_ENABLED.get(settings), XPackPlugin.transportClientMode(settings));
    }

    static Settings additionalSettings(final Settings settings, final boolean enabled, final boolean transportClientMode) {
        if (enabled && transportClientMode) {
            return Settings.builder()
                    .put(SecuritySettings.addTransportSettings(settings))
                    .put(SecuritySettings.addUserSettings(settings))
                    .build();
        } else {
            return Settings.EMPTY;
        }
    }

    @Override
    public List<Action<? extends ActionResponse>> getClientActions() {
        return Arrays.asList(
                // deprecation
                DeprecationInfoAction.INSTANCE,
                // graph
                GraphExploreAction.INSTANCE,
                // ML
                GetJobsAction.INSTANCE,
                GetJobsStatsAction.INSTANCE,
                MlInfoAction.INSTANCE,
                PutJobAction.INSTANCE,
                UpdateJobAction.INSTANCE,
                DeleteJobAction.INSTANCE,
                OpenJobAction.INSTANCE,
                GetFiltersAction.INSTANCE,
                PutFilterAction.INSTANCE,
                UpdateFilterAction.INSTANCE,
                DeleteFilterAction.INSTANCE,
                KillProcessAction.INSTANCE,
                GetBucketsAction.INSTANCE,
                GetInfluencersAction.INSTANCE,
                GetOverallBucketsAction.INSTANCE,
                GetRecordsAction.INSTANCE,
                PostDataAction.INSTANCE,
                CloseJobAction.INSTANCE,
                FinalizeJobExecutionAction.INSTANCE,
                FlushJobAction.INSTANCE,
                ValidateDetectorAction.INSTANCE,
                ValidateJobConfigAction.INSTANCE,
                GetCategoriesAction.INSTANCE,
                GetModelSnapshotsAction.INSTANCE,
                RevertModelSnapshotAction.INSTANCE,
                UpdateModelSnapshotAction.INSTANCE,
                GetDatafeedsAction.INSTANCE,
                GetDatafeedsStatsAction.INSTANCE,
                PutDatafeedAction.INSTANCE,
                UpdateDatafeedAction.INSTANCE,
                DeleteDatafeedAction.INSTANCE,
                PreviewDatafeedAction.INSTANCE,
                StartDatafeedAction.INSTANCE,
                StopDatafeedAction.INSTANCE,
                IsolateDatafeedAction.INSTANCE,
                DeleteModelSnapshotAction.INSTANCE,
                UpdateProcessAction.INSTANCE,
                DeleteExpiredDataAction.INSTANCE,
                ForecastJobAction.INSTANCE,
                DeleteForecastAction.INSTANCE,
                GetCalendarsAction.INSTANCE,
                PutCalendarAction.INSTANCE,
                DeleteCalendarAction.INSTANCE,
                DeleteCalendarEventAction.INSTANCE,
                UpdateCalendarJobAction.INSTANCE,
                GetCalendarEventsAction.INSTANCE,
                PostCalendarEventsAction.INSTANCE,
                PersistJobAction.INSTANCE,
                FindFileStructureAction.INSTANCE,
<<<<<<< HEAD
                RunAnalyticsAction.INSTANCE,
                MlUpgradeAction.INSTANCE,
=======
                SetUpgradeModeAction.INSTANCE,
>>>>>>> be381b45
                // security
                ClearRealmCacheAction.INSTANCE,
                ClearRolesCacheAction.INSTANCE,
                GetUsersAction.INSTANCE,
                PutUserAction.INSTANCE,
                DeleteUserAction.INSTANCE,
                GetRolesAction.INSTANCE,
                PutRoleAction.INSTANCE,
                DeleteRoleAction.INSTANCE,
                ChangePasswordAction.INSTANCE,
                AuthenticateAction.INSTANCE,
                SetEnabledAction.INSTANCE,
                HasPrivilegesAction.INSTANCE,
                GetRoleMappingsAction.INSTANCE,
                PutRoleMappingAction.INSTANCE,
                DeleteRoleMappingAction.INSTANCE,
                CreateTokenAction.INSTANCE,
                InvalidateTokenAction.INSTANCE,
                GetCertificateInfoAction.INSTANCE,
                RefreshTokenAction.INSTANCE,
                // upgrade
                IndexUpgradeInfoAction.INSTANCE,
                IndexUpgradeAction.INSTANCE,
                // watcher
                PutWatchAction.INSTANCE,
                DeleteWatchAction.INSTANCE,
                GetWatchAction.INSTANCE,
                WatcherStatsAction.INSTANCE,
                AckWatchAction.INSTANCE,
                ActivateWatchAction.INSTANCE,
                WatcherServiceAction.INSTANCE,
                ExecuteWatchAction.INSTANCE,
                // license
                PutLicenseAction.INSTANCE,
                GetLicenseAction.INSTANCE,
                DeleteLicenseAction.INSTANCE,
                PostStartTrialAction.INSTANCE,
                GetTrialStatusAction.INSTANCE,
                PostStartBasicAction.INSTANCE,
                GetBasicStatusAction.INSTANCE,
                // x-pack
                XPackInfoAction.INSTANCE,
                XPackUsageAction.INSTANCE,
                // rollup
                RollupSearchAction.INSTANCE,
                PutRollupJobAction.INSTANCE,
                StartRollupJobAction.INSTANCE,
                StopRollupJobAction.INSTANCE,
                DeleteRollupJobAction.INSTANCE,
                GetRollupJobsAction.INSTANCE,
                GetRollupCapsAction.INSTANCE,
                // ILM
                DeleteLifecycleAction.INSTANCE,
                GetLifecycleAction.INSTANCE,
                PutLifecycleAction.INSTANCE,
                ExplainLifecycleAction.INSTANCE,
                RemoveIndexLifecyclePolicyAction.INSTANCE,
                MoveToStepAction.INSTANCE,
                RetryAction.INSTANCE,
                TransportFreezeIndexAction.FreezeIndexAction.INSTANCE
        );
    }

    @Override
    public List<NamedWriteableRegistry.Entry> getNamedWriteables() {
        return Arrays.asList(
                // graph
                new NamedWriteableRegistry.Entry(XPackFeatureSet.Usage.class, XPackField.GRAPH, GraphFeatureSetUsage::new),
                // logstash
                new NamedWriteableRegistry.Entry(XPackFeatureSet.Usage.class, XPackField.LOGSTASH, LogstashFeatureSetUsage::new),
                // beats
                new NamedWriteableRegistry.Entry(XPackFeatureSet.Usage.class, XPackField.BEATS, BeatsFeatureSetUsage::new),
                // ML - Custom metadata
                new NamedWriteableRegistry.Entry(MetaData.Custom.class, "ml", MlMetadata::new),
                new NamedWriteableRegistry.Entry(NamedDiff.class, "ml", MlMetadata.MlMetadataDiff::new),
                // ML - Persistent action requests
                new NamedWriteableRegistry.Entry(PersistentTaskParams.class, MlTasks.DATAFEED_TASK_NAME,
                        StartDatafeedAction.DatafeedParams::new),
                new NamedWriteableRegistry.Entry(PersistentTaskParams.class, MlTasks.JOB_TASK_NAME,
                        OpenJobAction.JobParams::new),
                // ML - Task states
                new NamedWriteableRegistry.Entry(PersistentTaskState.class, JobTaskState.NAME, JobTaskState::new),
                new NamedWriteableRegistry.Entry(PersistentTaskState.class, DatafeedState.NAME, DatafeedState::fromStream),
                new NamedWriteableRegistry.Entry(XPackFeatureSet.Usage.class, XPackField.MACHINE_LEARNING,
                        MachineLearningFeatureSetUsage::new),
                // monitoring
                new NamedWriteableRegistry.Entry(XPackFeatureSet.Usage.class, XPackField.MONITORING, MonitoringFeatureSetUsage::new),
                // security
                new NamedWriteableRegistry.Entry(ClusterState.Custom.class, TokenMetaData.TYPE, TokenMetaData::new),
                new NamedWriteableRegistry.Entry(NamedDiff.class, TokenMetaData.TYPE, TokenMetaData::readDiffFrom),
                new NamedWriteableRegistry.Entry(XPackFeatureSet.Usage.class, XPackField.SECURITY, SecurityFeatureSetUsage::new),
                // security : conditional privileges
                new NamedWriteableRegistry.Entry(ConditionalClusterPrivilege.class,
                    ConditionalClusterPrivileges.ManageApplicationPrivileges.WRITEABLE_NAME,
                    ConditionalClusterPrivileges.ManageApplicationPrivileges::createFrom),
                // security : role-mappings
                new NamedWriteableRegistry.Entry(RoleMapperExpression.class, AllExpression.NAME, AllExpression::new),
                new NamedWriteableRegistry.Entry(RoleMapperExpression.class, AnyExpression.NAME, AnyExpression::new),
                new NamedWriteableRegistry.Entry(RoleMapperExpression.class, FieldExpression.NAME, FieldExpression::new),
                new NamedWriteableRegistry.Entry(RoleMapperExpression.class, ExceptExpression.NAME, ExceptExpression::new),
                // sql
                new NamedWriteableRegistry.Entry(XPackFeatureSet.Usage.class, XPackField.SQL, SqlFeatureSetUsage::new),
                // watcher
                new NamedWriteableRegistry.Entry(MetaData.Custom.class, WatcherMetaData.TYPE, WatcherMetaData::new),
                new NamedWriteableRegistry.Entry(NamedDiff.class, WatcherMetaData.TYPE, WatcherMetaData::readDiffFrom),
                new NamedWriteableRegistry.Entry(XPackFeatureSet.Usage.class, XPackField.WATCHER, WatcherFeatureSetUsage::new),
                // licensing
                new NamedWriteableRegistry.Entry(MetaData.Custom.class, LicensesMetaData.TYPE, LicensesMetaData::new),
                new NamedWriteableRegistry.Entry(NamedDiff.class, LicensesMetaData.TYPE, LicensesMetaData::readDiffFrom),
                // rollup
                new NamedWriteableRegistry.Entry(XPackFeatureSet.Usage.class, XPackField.ROLLUP, RollupFeatureSetUsage::new),
                new NamedWriteableRegistry.Entry(PersistentTaskParams.class, RollupJob.NAME, RollupJob::new),
                new NamedWriteableRegistry.Entry(Task.Status.class, RollupJobStatus.NAME, RollupJobStatus::new),
                new NamedWriteableRegistry.Entry(PersistentTaskState.class, RollupJobStatus.NAME, RollupJobStatus::new),
                // ccr
                new NamedWriteableRegistry.Entry(AutoFollowMetadata.class, AutoFollowMetadata.TYPE, AutoFollowMetadata::new),
                new NamedWriteableRegistry.Entry(MetaData.Custom.class, AutoFollowMetadata.TYPE, AutoFollowMetadata::new),
                new NamedWriteableRegistry.Entry(NamedDiff.class, AutoFollowMetadata.TYPE,
                    in -> AutoFollowMetadata.readDiffFrom(MetaData.Custom.class, AutoFollowMetadata.TYPE, in)),
                new NamedWriteableRegistry.Entry(XPackFeatureSet.Usage.class, XPackField.CCR, CCRFeatureSet.Usage::new),
                // ILM
                new NamedWriteableRegistry.Entry(XPackFeatureSet.Usage.class, XPackField.INDEX_LIFECYCLE,
                    IndexLifecycleFeatureSetUsage::new),
                // ILM - Custom Metadata
                new NamedWriteableRegistry.Entry(MetaData.Custom.class, IndexLifecycleMetadata.TYPE, IndexLifecycleMetadata::new),
                new NamedWriteableRegistry.Entry(NamedDiff.class, IndexLifecycleMetadata.TYPE,
                    IndexLifecycleMetadata.IndexLifecycleMetadataDiff::new),
                // ILM - LifecycleTypes
                new NamedWriteableRegistry.Entry(LifecycleType.class, TimeseriesLifecycleType.TYPE,
                    (in) -> TimeseriesLifecycleType.INSTANCE),
                // ILM - Lifecycle Actions
                new NamedWriteableRegistry.Entry(LifecycleAction.class, AllocateAction.NAME, AllocateAction::new),
                new NamedWriteableRegistry.Entry(LifecycleAction.class, ForceMergeAction.NAME, ForceMergeAction::new),
                new NamedWriteableRegistry.Entry(LifecycleAction.class, ReadOnlyAction.NAME, ReadOnlyAction::new),
                new NamedWriteableRegistry.Entry(LifecycleAction.class, RolloverAction.NAME, RolloverAction::new),
                new NamedWriteableRegistry.Entry(LifecycleAction.class, ShrinkAction.NAME, ShrinkAction::new),
                new NamedWriteableRegistry.Entry(LifecycleAction.class, DeleteAction.NAME, DeleteAction::new),
                new NamedWriteableRegistry.Entry(LifecycleAction.class, FreezeAction.NAME, FreezeAction::new),
                new NamedWriteableRegistry.Entry(LifecycleAction.class, SetPriorityAction.NAME, SetPriorityAction::new),
                new NamedWriteableRegistry.Entry(LifecycleAction.class, UnfollowAction.NAME, UnfollowAction::new)
        );
    }

    @Override
    public List<NamedXContentRegistry.Entry> getNamedXContent() {
        return Arrays.asList(
                // ML - Custom metadata
                new NamedXContentRegistry.Entry(MetaData.Custom.class, new ParseField("ml"),
                        parser -> MlMetadata.LENIENT_PARSER.parse(parser, null).build()),
                // ML - Persistent action requests
                new NamedXContentRegistry.Entry(PersistentTaskParams.class, new ParseField(MlTasks.DATAFEED_TASK_NAME),
                        StartDatafeedAction.DatafeedParams::fromXContent),
                new NamedXContentRegistry.Entry(PersistentTaskParams.class, new ParseField(MlTasks.JOB_TASK_NAME),
                        OpenJobAction.JobParams::fromXContent),
                // ML - Task states
                new NamedXContentRegistry.Entry(PersistentTaskState.class, new ParseField(DatafeedState.NAME), DatafeedState::fromXContent),
                new NamedXContentRegistry.Entry(PersistentTaskState.class, new ParseField(JobTaskState.NAME), JobTaskState::fromXContent),
                // watcher
                new NamedXContentRegistry.Entry(MetaData.Custom.class, new ParseField(WatcherMetaData.TYPE),
                        WatcherMetaData::fromXContent),
                // licensing
                new NamedXContentRegistry.Entry(MetaData.Custom.class, new ParseField(LicensesMetaData.TYPE),
                        LicensesMetaData::fromXContent),
                //rollup
                new NamedXContentRegistry.Entry(PersistentTaskParams.class, new ParseField(RollupField.TASK_NAME),
                        RollupJob::fromXContent),
                new NamedXContentRegistry.Entry(Task.Status.class, new ParseField(RollupJobStatus.NAME),
                        RollupJobStatus::fromXContent),
                new NamedXContentRegistry.Entry(PersistentTaskState.class, new ParseField(RollupJobStatus.NAME),
                        RollupJobStatus::fromXContent)
            );
    }

    @Override
    public Map<String, Supplier<Transport>> getTransports(
            final Settings settings,
            final ThreadPool threadPool,
            final PageCacheRecycler pageCacheRecycler,
            final CircuitBreakerService circuitBreakerService,
            final NamedWriteableRegistry namedWriteableRegistry,
            final NetworkService networkService) {
        // this should only be used in the transport layer, so do not add it if it is not in transport mode or we are disabled
        if (XPackPlugin.transportClientMode(settings) == false || XPackSettings.SECURITY_ENABLED.get(settings) == false) {
            return Collections.emptyMap();
        }
        final SSLService sslService;
        try {
            sslService = new SSLService(settings, null);
        } catch (Exception e) {
            throw new RuntimeException(e);
        }
        return Collections.singletonMap(SecurityField.NAME4, () -> new SecurityNetty4Transport(settings, Version.CURRENT, threadPool,
                networkService, pageCacheRecycler, namedWriteableRegistry, circuitBreakerService, sslService));
    }

}<|MERGE_RESOLUTION|>--- conflicted
+++ resolved
@@ -99,7 +99,6 @@
 import org.elasticsearch.xpack.core.ml.action.IsolateDatafeedAction;
 import org.elasticsearch.xpack.core.ml.action.KillProcessAction;
 import org.elasticsearch.xpack.core.ml.action.MlInfoAction;
-import org.elasticsearch.xpack.core.ml.action.MlUpgradeAction;
 import org.elasticsearch.xpack.core.ml.action.OpenJobAction;
 import org.elasticsearch.xpack.core.ml.action.PersistJobAction;
 import org.elasticsearch.xpack.core.ml.action.PostCalendarEventsAction;
@@ -110,11 +109,8 @@
 import org.elasticsearch.xpack.core.ml.action.PutFilterAction;
 import org.elasticsearch.xpack.core.ml.action.PutJobAction;
 import org.elasticsearch.xpack.core.ml.action.RevertModelSnapshotAction;
-<<<<<<< HEAD
 import org.elasticsearch.xpack.core.ml.action.RunAnalyticsAction;
-=======
 import org.elasticsearch.xpack.core.ml.action.SetUpgradeModeAction;
->>>>>>> be381b45
 import org.elasticsearch.xpack.core.ml.action.StartDatafeedAction;
 import org.elasticsearch.xpack.core.ml.action.StopDatafeedAction;
 import org.elasticsearch.xpack.core.ml.action.UpdateCalendarJobAction;
@@ -298,12 +294,8 @@
                 PostCalendarEventsAction.INSTANCE,
                 PersistJobAction.INSTANCE,
                 FindFileStructureAction.INSTANCE,
-<<<<<<< HEAD
                 RunAnalyticsAction.INSTANCE,
-                MlUpgradeAction.INSTANCE,
-=======
                 SetUpgradeModeAction.INSTANCE,
->>>>>>> be381b45
                 // security
                 ClearRealmCacheAction.INSTANCE,
                 ClearRolesCacheAction.INSTANCE,
